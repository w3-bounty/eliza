--- conflicted
+++ resolved
@@ -213,7 +213,6 @@
 
 1. **Node.js Version**
 
-<<<<<<< HEAD
    - Ensure Node.js 23.3.0 is installed
    - Use `node -v` to check version
    - Consider using [nvm](https://github.com/nvm-sh/nvm) to manage Node versions
@@ -223,11 +222,6 @@
    pnpm env use --global 23.3.0
    ```
    to force it to use the correct one.
-=======
-    - Ensure Node.js 23.3.0 is installed
-    - Use `node -v` to check version
-    - Consider using [nvm](https://github.com/nvm-sh/nvm) to manage Node versions
->>>>>>> d3f8e8b1
 
 2. **Sharp Installation**
    If you see Sharp-related errors:
